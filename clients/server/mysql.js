<<<<<<< HEAD
var when   = require('when');
var nodefn = require('when/node/function');
var _      = require('underscore');
var util   = require('util');
var base   = require('./base');
var mysql  = require('mysql');

var Grammar = require('../base/grammar').Grammar;
var SchemaGrammar = require('../base/schemagrammar').SchemaGrammar;

// Constructor for the MysqlClient
var MysqlClient = module.exports = function(name, options) {
  base.setup.call(this, MysqlClient, name, options);
  this.dialect = 'mysql';
};

_.extend(MysqlClient.prototype, base.protoProps, {

  // Execute a query on the specified Builder or QueryBuilder
  // interface. If a `connection` is specified, use it, otherwise
  // acquire a connection, and then dispose of it when we're done.
  query: function(builder) {
    var emptyConnection = !builder._connection;
    var debug = this.debug || builder._debug;
    var instance = this;
    return when((builder._connection || this.getConnection()))
      .tap(this.checkSchema(builder))
      .then(function(conn) {
        var dfd = when.defer();

        // If we have a debug flag set, console.log the query.
        if (debug) base.debug(builder, conn);

        // Call the querystring and then release the client
        conn.query(_.extend({sql: builder.sql}, builder.opts), builder.bindings, function (err, resp) {

          if (err) return dfd.reject(err);

          if (builder._source === 'Raw') return dfd.resolve(resp);

          if (builder._source === 'SchemaBuilder') {
            if (builder.type === 'tableExists') {
              return dfd.resolve(resp.length > 0);
            } else if (builder.type === 'columnExists') {
              return dfd.resolve(resp.length > 0);
            } else {
              return dfd.resolve(null);
            }
          }

          if (builder.type === 'select') {
            resp = base.skim(resp);
          } else if (builder.type === 'insert') {
            resp = [resp.insertId];
          } else if (builder.type === 'delete' || builder.type === 'update') {
            resp = resp.affectedRows;
          } else {
            resp = '';
          }

          dfd.resolve(resp);
        });

        // Empty the connection after we run the query, unless one was specifically
        // set (in the case of transactions, etc).
        return dfd.promise.ensure(function() {
          if (emptyConnection) instance.pool.release(conn);
        });
      }).otherwise(function(err) {
        throw new Error(err.toString() + ': ' + builder.sql);
      });
=======
// MySQL
// -------

// All of the "when.js" promise components needed in this module.
var when     = require('when');
var nodefn   = require('when/node/function');

// Other dependencies, including the `mysql` library,
// which needs to be added as a dependency to the project
// using this database.
var _     = require('underscore');
var mysql = require('mysql');

// All other local project modules needed in this scope.
var ServerBase        = require('./base').ServerBase;
var baseGrammar       = require('../base/grammar').BaseGrammar;
var baseSchemaGrammar = require('../base/schemagrammar').BaseSchemaGrammar;
var Helpers           = require('../../lib/helpers').Helpers;

// Constructor for the MySQLClient.
exports.Client = ServerBase.extend({

  dialect: 'mysql',

  runQuery: function(connection, sql, bindings, builder) {
    if (!connection) throw new Error('No database connection exists for the query');
    if (builder.flags.options) sql = _.extend({sql: sql}, builder.flags.options);
    if (builder._source === 'SchemaBuilder') {
      sql = this.advancedQuery(connection, sql, bindings, builder);
    }
    return when(sql).then(function(sql) {
      return nodefn.call(connection.query.bind(connection), sql, bindings);
    });
  },

  // Get a raw connection, called by the `pool` whenever a new
  // connection needs to be added to the pool.
  getRawConnection: function() {
    var connection = mysql.createConnection(this.connectionSettings);
    return nodefn.call(connection.connect.bind(connection)).yield(connection);
  },

  // Used to explicitly close a connection, called internally by the pool
  // when a connection times out or the pool is shutdown.
  destroyRawConnection: function(connection) {
    connection.end();
>>>>>>> a88024af
  },

  // Used to check if there is a conditional query needed to complete the next one.
  advancedQuery: function(connection, sql, bindings, builder) {
    if (sql.indexOf('alter table') === 0 && sql.indexOf('__datatype__') === (sql.length - 12)) {
      var newSql = sql.replace('alter table', 'show fields from').split('change')[0] + ' where field = ?';
      return nodefn.call(connection.query.bind(connection), newSql, [builder.commands[builder.currentIndex].from]).then(function(resp) {
        var column = resp[0];
        // Set to the datatype we're looking to change it to...
        return sql.replace('__datatype__', column[0].Type);
      });
    }
    return sql;
  }

});

// Extends the standard sql grammar.
var grammar = exports.grammar = _.defaults({

  // The keyword identifier wrapper format.
  wrapValue: function(value) {
    return (value !== '*' ? Helpers.format('`%s`', value) : "*");
  },

  // Parses the response, according to the way mySQL works...
  handleResponse: function(builder, response) {
    response = response[0];
    if (builder.type === 'select') response = Helpers.skim(response);
    if (builder.type === 'insert') response = [response.insertId];
    if (builder.type === 'delete' || builder.type === 'update') response = response.affectedRows;
    return response;
  }

}, baseGrammar);

// Grammar for the schema builder.
var schemaGrammar = exports.schemaGrammar = _.defaults({

  // The possible column modifiers.
  modifiers: ['Unsigned', 'Nullable', 'Default', 'Increment', 'After', 'Comment'],

  // Handle response for the schema.
  handleResponse: function(builder, resp) {
    if (builder.type === 'tableExists') return resp.length > 0;
    if (builder.type === 'columnExists') return resp.length > 0;
    return resp;
  },

  // Compile a create table command.
  compileCreateTable: function(blueprint, command) {
    var sql  = baseSchemaGrammar.compileCreateTable.call(this, blueprint, command);
    var conn = blueprint.client.connectionSettings;

    if (conn.charset) sql += ' default character set ' + conn.charset;
    if (conn.collation) sql += ' collate ' + conn.collation;
    if (blueprint.flags.engine) {
      sql += ' engine = ' + blueprint.flags.engine;
    }

    // Checks if the table is commented
    var isCommented = this.getCommandByName(blueprint, 'comment');

    // TODO: Handle max comment length.
    var maxTableCommentLength = 60;
    if (isCommented) {
      sql += " comment = '" + isCommented.comment + "'";
    }

    return sql;
  },

  // Compile the query to determine if a table exists.
  compileTableExists: function(blueprint) {
    blueprint.bindings.unshift(blueprint.client.connectionSettings.database);
    return 'select * from information_schema.tables where table_schema = ? and table_name = ?';
  },

  // Compile a query to determine if a column exists.
  compileColumnExists: function(blueprint) {
    return 'show columns from ' + this.wrapTable(blueprint) + ' like ?';
  },

  // Compile an add command.
  compileAdd: function(blueprint) {
    var columns = this.prefixArray('add', this.getColumns(blueprint));
    return 'alter table ' + this.wrapTable(blueprint) + ' ' + columns.join(', ');
  },

  // Compile a primary key command.
  compilePrimary: function(blueprint, command) {
    return this.compileKey(blueprint, command, 'primary key');
  },

  // Compile a unique key command.
  compileUnique: function(blueprint, command) {
    return this.compileKey(blueprint, command, 'unique');
  },

  // Compile a plain index key command.
  compileIndex: function(blueprint, command) {
    return this.compileKey(blueprint, command, 'index');
  },

  // Compile an index creation command.
  compileKey: function(blueprint, command, type) {
    var columns = this.columnize(command.columns);
    var table = this.wrapTable(blueprint);
    return 'alter table ' + table + " add " + type + " " + command.index + "(" + columns + ")";
  },

  // Compile a drop column command.
  compileDropColumn: function(blueprint, command) {
    var columns = this.prefixArray('drop', this.wrapArray(command.columns));
    return 'alter table ' + this.wrapTable(blueprint) + ' ' + columns.join(', ');
  },

  // Compile a drop primary key command.
  compileDropPrimary: function(blueprint) {
    return 'alter table ' + this.wrapTable(blueprint) + ' drop primary key';
  },

  // Compile a drop unique key command.
  compileDropUnique: function(blueprint, command) {
    return this.compileDropIndex(blueprint, command);
  },

  // Compile a drop index command.
  compileDropIndex: function(blueprint, command) {
    return 'alter table ' + this.wrapTable(blueprint) + ' drop index ' + command.index;
  },

  // Compile a drop foreign key command.
  compileDropForeign: function(blueprint, command) {
    return 'alter table ' + this.wrapTable(blueprint) + " drop foreign key " + command.index;
  },

  // Compile a rename table command.
  compileRenameTable: function(blueprint, command) {
    return 'rename table ' + this.wrapTable(blueprint) + ' to ' + this.wrapTable(command.to);
  },

  // Compile a rename column command.
  compileRenameColumn: function(blueprint, command) {
    return 'alter table ' + this.wrapTable(blueprint) + ' change ' +
      this.wrapTable(command.from) + ' ' + this.wrapTable(command.to) + ' __datatype__';
  },

  // Compiles the comment on the table.
  compileComment: function(blueprint, command) {
    // Handled on create table...
  },

  // Create the column definition for a text type.
  typeText: function(column) {
    switch (column.length) {
      case 'medium':
      case 'mediumtext':
        return 'mediumtext';
      case 'long':
      case 'longtext':
        return 'longtext';
      default:
        return 'text';
    }
  },

  // Create the column type definition for a bigint type.
  typeBigInteger: function() {
    return 'bigint';
  },

  // Create the column definition for a integer type.
  typeInteger: function(column) {
    return 'int(' + column.length + ')';
  },

  // Create the column definition for a float type.
  typeFloat: function(column) {
    return 'float(' + column.total + ',' + column.places + ')';
  },

  // Create the column definition for a decimal type.
  typeDecimal: function(column) {
    return 'decimal(' + column.precision + ', ' + column.scale + ')';
  },

  // Create the column definition for a boolean type.
  typeBoolean: function() {
    return 'tinyint(1)';
  },

  // Create the column definition for a enum type.
  typeEnum: function(column) {
    return "enum('" + column.allowed.join("', '")  + "')";
  },

  // Create the column definition for a date-time type.
  typeDateTime: function() {
    return 'datetime';
  },

  // Create the column definition for a timestamp type.
  typeTimestamp: function() {
    return 'timestamp';
  },

  // Create the column definition for a bit type.
  typeBit: function(column) {
    return column.length !== false ? 'bit(' + column.length + ')' : 'bit';
  },

  // Get the SQL for an unsigned column modifier.
  modifyUnsigned: function(blueprint, column) {
    if (column.isUnsigned) return ' unsigned';
  },

  // Get the SQL for a default column modifier.
  modifyDefault: function(blueprint, column) {
    // TODO - no default on blob/text
    if (column.defaultValue != void 0 && column.type != 'blob' && column.type.indexOf('text') === -1) {
      return " default '" + this.getDefaultValue(column.defaultValue) + "'";
    }
  },

  // Get the SQL for an auto-increment column modifier.
  modifyIncrement: function(blueprint, column) {
    if (column.autoIncrement && (column.type == 'integer' || column.type == 'bigInteger')) {
      return ' not null auto_increment primary key';
    }
  },

  // Get the SQL for an "after" column modifier.
  modifyAfter: function(blueprint, column) {
    if (column.isAfter) {
      return ' after ' + this.wrap(column.isAfter);
    }
  },

  // Get the SQL for a comment column modifier.
  modifyComment: function(blueprint, column) {
    // TODO: Look into limiting this length.
    var maxColumnCommentLength = 255;
    if (column.isCommented && _.isString(column.isCommented)) {
      return " comment '" + column.isCommented + "'";
    }
  }

}, baseSchemaGrammar, grammar);<|MERGE_RESOLUTION|>--- conflicted
+++ resolved
@@ -1,76 +1,3 @@
-<<<<<<< HEAD
-var when   = require('when');
-var nodefn = require('when/node/function');
-var _      = require('underscore');
-var util   = require('util');
-var base   = require('./base');
-var mysql  = require('mysql');
-
-var Grammar = require('../base/grammar').Grammar;
-var SchemaGrammar = require('../base/schemagrammar').SchemaGrammar;
-
-// Constructor for the MysqlClient
-var MysqlClient = module.exports = function(name, options) {
-  base.setup.call(this, MysqlClient, name, options);
-  this.dialect = 'mysql';
-};
-
-_.extend(MysqlClient.prototype, base.protoProps, {
-
-  // Execute a query on the specified Builder or QueryBuilder
-  // interface. If a `connection` is specified, use it, otherwise
-  // acquire a connection, and then dispose of it when we're done.
-  query: function(builder) {
-    var emptyConnection = !builder._connection;
-    var debug = this.debug || builder._debug;
-    var instance = this;
-    return when((builder._connection || this.getConnection()))
-      .tap(this.checkSchema(builder))
-      .then(function(conn) {
-        var dfd = when.defer();
-
-        // If we have a debug flag set, console.log the query.
-        if (debug) base.debug(builder, conn);
-
-        // Call the querystring and then release the client
-        conn.query(_.extend({sql: builder.sql}, builder.opts), builder.bindings, function (err, resp) {
-
-          if (err) return dfd.reject(err);
-
-          if (builder._source === 'Raw') return dfd.resolve(resp);
-
-          if (builder._source === 'SchemaBuilder') {
-            if (builder.type === 'tableExists') {
-              return dfd.resolve(resp.length > 0);
-            } else if (builder.type === 'columnExists') {
-              return dfd.resolve(resp.length > 0);
-            } else {
-              return dfd.resolve(null);
-            }
-          }
-
-          if (builder.type === 'select') {
-            resp = base.skim(resp);
-          } else if (builder.type === 'insert') {
-            resp = [resp.insertId];
-          } else if (builder.type === 'delete' || builder.type === 'update') {
-            resp = resp.affectedRows;
-          } else {
-            resp = '';
-          }
-
-          dfd.resolve(resp);
-        });
-
-        // Empty the connection after we run the query, unless one was specifically
-        // set (in the case of transactions, etc).
-        return dfd.promise.ensure(function() {
-          if (emptyConnection) instance.pool.release(conn);
-        });
-      }).otherwise(function(err) {
-        throw new Error(err.toString() + ': ' + builder.sql);
-      });
-=======
 // MySQL
 // -------
 
@@ -95,6 +22,8 @@
 
   dialect: 'mysql',
 
+  // Runs the query on the specified connection, providing the bindings
+  // and any other necessary prep work.
   runQuery: function(connection, sql, bindings, builder) {
     if (!connection) throw new Error('No database connection exists for the query');
     if (builder.flags.options) sql = _.extend({sql: sql}, builder.flags.options);
@@ -117,7 +46,6 @@
   // when a connection times out or the pool is shutdown.
   destroyRawConnection: function(connection) {
     connection.end();
->>>>>>> a88024af
   },
 
   // Used to check if there is a conditional query needed to complete the next one.
