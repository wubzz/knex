{
  "name": "knex",
  "version": "0.2.4",
  "description": "A query builder for Postgres, MySQL and SQLite3, designed to be flexible, portable, and fun to use.",
  "main": "knex.js",
  "directories": {
    "test": "test"
  },
  "devDependencies": {
    "mocha": "~1.12.0",
    "objectdump": "~0.3.0",
    "mysql": "~2.0.0-alpha7",
    "pg": "~2.3.1",
    "sqlite3": "~2.1.7",
    "node-uuid": "~1.4.0",
<<<<<<< HEAD
    "chai": "~1.7.2",
    "rimraf": "~2.2.2"
  },
  "dependencies": {
    "when": "~2.2.1",
    "underscore": "~1.5.1",
    "generic-pool": "~2.0.3",
    "optimist": "~0.6.0",
    "underscore.string": "~2.3.3",
    "mkdirp": "~0.3.5"
=======
    "grunt": "~0.4.1",
    "grunt-release": "~0.5.1"
  },
  "dependencies": {
    "when": "~2.3.0",
    "underscore": "~1.5.1",
    "generic-pool": "~2.0.3"
>>>>>>> d4b42f7a
  },
  "scripts": {
    "test": "mocha -R spec test/index.js"
  },
  "repository": {
    "type": "git",
    "url": "https://github.com/tgriesser/knex.git"
  },
  "keywords": [
    "sql",
    "query",
    "postgresql",
    "mysql",
    "sqlite3"
  ],
  "author": {
    "name": "Tim Griesser",
    "web": "https://github.com/tgriesser"
  },
  "license": "MIT"
}<|MERGE_RESOLUTION|>--- conflicted
+++ resolved
@@ -13,26 +13,18 @@
     "pg": "~2.3.1",
     "sqlite3": "~2.1.7",
     "node-uuid": "~1.4.0",
-<<<<<<< HEAD
     "chai": "~1.7.2",
-    "rimraf": "~2.2.2"
-  },
-  "dependencies": {
-    "when": "~2.2.1",
-    "underscore": "~1.5.1",
-    "generic-pool": "~2.0.3",
-    "optimist": "~0.6.0",
-    "underscore.string": "~2.3.3",
-    "mkdirp": "~0.3.5"
-=======
+    "rimraf": "~2.2.2",
     "grunt": "~0.4.1",
     "grunt-release": "~0.5.1"
   },
   "dependencies": {
     "when": "~2.3.0",
     "underscore": "~1.5.1",
-    "generic-pool": "~2.0.3"
->>>>>>> d4b42f7a
+    "generic-pool": "~2.0.3",
+    "optimist": "~0.6.0",
+    "underscore.string": "~2.3.3",
+    "mkdirp": "~0.3.5"
   },
   "scripts": {
     "test": "mocha -R spec test/index.js"
