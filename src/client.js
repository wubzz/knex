import Promise from 'bluebird';

import Raw from './raw';
import Ref from './ref';
import { addCast } from './cast';
import Runner from './runner';
import Formatter from './formatter';
import Transaction from './transaction';

import QueryBuilder from './query/builder';
import QueryCompiler from './query/compiler';

import SchemaBuilder from './schema/builder';
import SchemaCompiler from './schema/compiler';
import TableBuilder from './schema/tablebuilder';
import TableCompiler from './schema/tablecompiler';
import ColumnBuilder from './schema/columnbuilder';
import ColumnCompiler from './schema/columncompiler';

import { Pool, TimeoutError } from 'tarn';
import inherits from 'inherits';
import { EventEmitter } from 'events';

import { makeEscape } from './query/string';
import { assign, uniqueId, cloneDeep, defaults } from 'lodash';

import Logger from './logger';

const debug = require('debug')('knex:client');
const debugQuery = require('debug')('knex:query');
const debugBindings = require('debug')('knex:bindings');

// The base client provides the general structure
// for a dialect specific client object.
function Client(config = {}) {
  this.config = config;
  this.logger = new Logger(config);

  //Client is a required field, so throw error if it's not supplied.
  //If 'this.dialect' is set, then this is a 'super()' call, in which case
  //'client' does not have to be set as it's already assigned on the client prototype.
  if (!this.config.client && !this.dialect) {
    throw new Error(`knex: Required configuration option 'client' is missing.`);
  }

  if (config.version) {
    this.version = config.version;
  }

  this.connectionSettings = cloneDeep(config.connection || {});
  if (this.driverName && config.connection) {
    this.initializeDriver();
    if (!config.pool || (config.pool && config.pool.max !== 0)) {
      this.initializePool(config);
    }
  }
  this.valueForUndefined = this.raw('DEFAULT');
  if (config.useNullAsDefault) {
    this.valueForUndefined = null;
  }
}
inherits(Client, EventEmitter);

assign(Client.prototype, {
  formatter(builder) {
    return new Formatter(this, builder);
  },

  queryBuilder() {
    return new QueryBuilder(this);
  },

  queryCompiler(builder) {
    return new QueryCompiler(this, builder);
  },

  schemaBuilder() {
    return new SchemaBuilder(this);
  },

  schemaCompiler(builder) {
    return new SchemaCompiler(this, builder);
  },

  tableBuilder(type, tableName, fn) {
    return new TableBuilder(this, type, tableName, fn);
  },

  tableCompiler(tableBuilder) {
    return new TableCompiler(this, tableBuilder);
  },

  columnBuilder(tableBuilder, type, args) {
    return new ColumnBuilder(this, tableBuilder, type, args);
  },

  columnCompiler(tableBuilder, columnBuilder) {
    return new ColumnCompiler(this, tableBuilder, columnBuilder);
  },

  runner(builder) {
    return new Runner(this, builder);
  },

  transaction(container, config, outerTx) {
    return new Transaction(this, container, config, outerTx);
  },

  raw() {
    return new Raw(this).set(...arguments);
  },

  ref() {
    return new Ref(this, ...arguments);
  },

  _formatQuery(sql, bindings, timeZone) {
    bindings = bindings == null ? [] : [].concat(bindings);
    let index = 0;
    return sql.replace(/\\?\?/g, (match) => {
      if (match === '\\?') {
        return '?';
      }
      if (index === bindings.length) {
        return match;
      }
      const value = bindings[index++];
      return this._escapeBinding(value, { timeZone });
    });
  },

  _escapeBinding: makeEscape({
    escapeString(str) {
      return `'${str.replace(/'/g, "''")}'`;
    },
  }),

  query(connection, obj) {
    if (typeof obj === 'string') obj = { sql: obj };
    obj.bindings = this.prepBindings(obj.bindings);

    const { __knexUid, __knexTxId } = connection;

    this.emit('query', assign({ __knexUid, __knexTxId }, obj));
    debugQuery(obj.sql, __knexTxId);
    debugBindings(obj.bindings, __knexTxId);

    obj.sql = this.positionBindings(obj.sql);

    return this._query(connection, obj).catch((err) => {
      err.message =
        this._formatQuery(obj.sql, obj.bindings) + ' - ' + err.message;
      this.emit('query-error', err, assign({ __knexUid, __knexTxId }, obj));
      throw err;
    });
  },

  stream(connection, obj, stream, options) {
    if (typeof obj === 'string') obj = { sql: obj };
    obj.bindings = this.prepBindings(obj.bindings);

    const { __knexUid, __knexTxId } = connection;

    this.emit('query', assign({ __knexUid, __knexTxId }, obj));
    debugQuery(obj.sql, __knexTxId);
    debugBindings(obj.bindings, __knexTxId);

    obj.sql = this.positionBindings(obj.sql);

    return this._stream(connection, obj, stream, options);
  },

  prepBindings(bindings) {
    return bindings;
  },

  positionBindings(sql) {
    return sql;
  },

  postProcessResponse(resp, queryContext) {
    if (this.config.postProcessResponse) {
      return this.config.postProcessResponse(resp, queryContext);
    }
    return resp;
  },

  wrapIdentifier(value, queryContext) {
    return this.customWrapIdentifier(
      value,
      this.wrapIdentifierImpl,
      queryContext
    );
  },

  customWrapIdentifier(value, origImpl, queryContext) {
    if (this.config.wrapIdentifier) {
      return this.config.wrapIdentifier(value, origImpl, queryContext);
    }
    return origImpl(value);
  },

  wrapIdentifierImpl(value) {
    return value !== '*' ? `"${value.replace(/"/g, '""')}"` : '*';
  },

  initializeDriver() {
    try {
      this.driver = this._driver();
    } catch (e) {
      this.logger.error(
        `Knex: run\n$ npm install ${this.driverName} --save\n${e.stack}`
      );
      process.exit(1);
    }
  },

  poolDefaults() {
    return { min: 2, max: 10, propagateCreateError: true };
  },

  getPoolSettings(poolConfig) {
    poolConfig = defaults({}, poolConfig, this.poolDefaults());

    [
      'maxWaitingClients',
      'testOnBorrow',
      'fifo',
      'priorityRange',
      'autostart',
      'evictionRunIntervalMillis',
      'numTestsPerRun',
      'softIdleTimeoutMillis',
      'Promise',
    ].forEach((option) => {
      if (option in poolConfig) {
        this.logger.warn(
          [
            `Pool config option "${option}" is no longer supported.`,
            `See https://github.com/Vincit/tarn.js for possible pool config options.`,
          ].join(' ')
        );
      }
    });

    const timeouts = [
      this.config.acquireConnectionTimeout || 60000,
      poolConfig.acquireTimeoutMillis,
    ].filter((timeout) => timeout !== undefined);

    // acquire connection timeout can be set on config or config.pool
    // choose the smallest, positive timeout setting and set on poolConfig
    poolConfig.acquireTimeoutMillis = Math.min(...timeouts);

    return Object.assign(poolConfig, {
      create: () => {
        return this.acquireRawConnection().tap((connection) => {
          connection.__knexUid = uniqueId('__knexUid');

          if (poolConfig.afterCreate) {
            return Promise.promisify(poolConfig.afterCreate)(connection);
          }
        });
      },

      destroy: (connection) => {
        if (poolConfig.beforeDestroy) {
          this.logger.warn(`
            beforeDestroy is deprecated, please open an issue if you use this
            to discuss alternative apis
          `);

          poolConfig.beforeDestroy(connection, function() {});
        }

        if (connection !== void 0) {
          return this.destroyRawConnection(connection);
        }
      },

      validate: (connection) => {
        if (connection.__knex__disposed) {
          this.logger.warn(`Connection Error: ${connection.__knex__disposed}`);
          return false;
        }

        return this.validateConnection(connection);
      },
    });
  },

  initializePool(config = this.config) {
    if (this.pool) {
      this.logger.warn('The pool has already been initialized');
      return;
    }

    this.pool = new Pool(this.getPoolSettings(config.pool));
  },

  validateConnection(connection) {
    return true;
  },

  // Acquire a connection from the pool.
  acquireConnection() {
    if (!this.pool) {
      return Promise.reject(new Error('Unable to acquire a connection'));
    }

    return Promise.try(() => this.pool.acquire().promise)
      .tap((connection) => {
        debug('acquired connection from pool: %s', connection.__knexUid);
      })
      .catch(TimeoutError, () => {
        throw new Promise.TimeoutError(
          'Knex: Timeout acquiring a connection. The pool is probably full. ' +
            'Are you missing a .transacting(trx) call?'
        );
      });
  },

  // Releases a connection back to the connection pool,
  // returning a promise resolved when the connection is released.
  releaseConnection(connection) {
    debug('releasing connection to pool: %s', connection.__knexUid);
    const didRelease = this.pool.release(connection);

    if (!didRelease) {
      debug('pool refused connection: %s', connection.__knexUid);
    }

    return Promise.resolve();
  },

  // Destroy the current connection pool for the client.
  destroy(callback) {
    const maybeDestroy = this.pool && this.pool.destroy();

    return Promise.resolve(maybeDestroy)
      .then(() => {
        this.pool = void 0;

        if (typeof callback === 'function') {
          callback();
        }
      })
      .catch((err) => {
        if (typeof callback === 'function') {
          callback(err);
        }

        return Promise.reject(err);
      });
  },

  // Return the database being used by this client.
  database() {
    return this.connectionSettings.database;
  },

  toString() {
    return '[object KnexClient]';
  },

  canCancelQuery: false,

  assertCanCancelQuery() {
    if (!this.canCancelQuery) {
      throw new Error('Query cancelling not supported for this dialect');
    }
  },

  cancelQuery() {
    throw new Error('Query cancelling not supported for this dialect');
  },
});

<<<<<<< HEAD
addCast(Client.prototype);

export default Client
=======
export default Client;
>>>>>>> 5eb0c2f2
<|MERGE_RESOLUTION|>--- conflicted
+++ resolved
@@ -376,10 +376,6 @@
   },
 });
 
-<<<<<<< HEAD
 addCast(Client.prototype);
 
-export default Client
-=======
-export default Client;
->>>>>>> 5eb0c2f2
+export default Client;