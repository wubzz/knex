var When = require('when');
module.exports = function(Knex, resolver, error) {

  var res = null;

  return When.all([
    Knex.Schema.dropTableIfExists('test_foreign_table_two'),
    Knex.Schema.dropTableIfExists('test_table_one'),
    Knex.Schema.dropTableIfExists('test_table_two'),
    Knex.Schema.dropTableIfExists('test_table_three'),
    Knex.Schema.dropTableIfExists('enum_test'),
    Knex.Schema.dropTableIfExists('accounts')
  ]).then(function(resp) {

    res = [resp[0]]; // only really need one of these for the test output.

    return When.all([
      Knex.Schema.createTable('test_table_one', function(table) {
        table.engine('InnoDB');
        table.comment('A table comment.');
        table.increments('id');
        table.string('first_name');
        table.string('last_name');
        table.string('email').unique().nullable();
        table.integer('logins').defaultTo(1).index().comment();
        table.text('about').comment('A comment.');
        table.timestamps();
      }),
<<<<<<< HEAD
      Knex.Schema.createTable('test_table_two', function(table) {
        table.engine('InnoDB');
        table.increments();
        table.integer('account_id');
        table.text('details');
        table.tinyint('status');
=======
      Knex.Schema.createTable('test_table_two', function(t) {
        t.engine('InnoDB');
        t.increments();
        t.integer('account_id');
        t.text('details');
        t.tinyint('status');
        t.json('json_data').nullable();
>>>>>>> 1efcfdf0
      }),
      Knex.Schema.createTable('test_table_three', function(table) {
        table.engine('InnoDB');
        table.integer('main').primary();
        table.text('paragraph').defaultTo('Lorem ipsum Qui quis qui in.');
      }),
      Knex.Schema.createTable('enum_test', function(table) {
        table.increments();
        table.enum('enum_value', ['a', 'b', 'c']);
      }),
      Knex.Schema.createTable('test_foreign_table_two', function(table) {
        table.increments();
        table.integer('fkey_two')
          .unsigned()
          .references('id')
          .inTable('test_table_two');
      })
    ]);
  })
  .then(function(resp) {
    // Edit test table one
    res = res.concat(resp);
    return Knex.Schema.table('test_table_one', function(t) {
      t.string('phone').nullable();
    });

  }).then(function(resp) {
    // conditionally drops tables with `dropTableIfExists`
    res.push(resp);
    return Knex.Schema.dropTableIfExists('items');
  })
  .then(function(resp) {
    res.push(resp);
    return Knex.Schema.hasTable('test_table_two');
  })
  .then(function(resp) {
    res.push(resp);
    return Knex.Schema.renameTable('test_table_one', 'accounts');
  })
  .then(function(resp) {
    res.push(resp);
    return Knex.Schema.dropTable('test_table_three');
  })
  .then(function(resp) {
    res.push(resp);
    // Drop this here so we don't have foreign key constraints...
    return Knex.Schema.dropTable('test_foreign_table_two');
  })
  .then(function() {
    return res;
  })
  .then(resolver, error);

};<|MERGE_RESOLUTION|>--- conflicted
+++ resolved
@@ -26,22 +26,13 @@
         table.text('about').comment('A comment.');
         table.timestamps();
       }),
-<<<<<<< HEAD
       Knex.Schema.createTable('test_table_two', function(table) {
         table.engine('InnoDB');
         table.increments();
         table.integer('account_id');
         table.text('details');
         table.tinyint('status');
-=======
-      Knex.Schema.createTable('test_table_two', function(t) {
-        t.engine('InnoDB');
-        t.increments();
-        t.integer('account_id');
-        t.text('details');
-        t.tinyint('status');
-        t.json('json_data').nullable();
->>>>>>> 1efcfdf0
+        table.json('json_data').nullable();
       }),
       Knex.Schema.createTable('test_table_three', function(table) {
         table.engine('InnoDB');
