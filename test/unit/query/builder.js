--- conflicted
+++ resolved
@@ -42,10 +42,6 @@
 
 function ref(ref) {
   return clients.pg.ref(ref);
-}
-
-function client() {
-  return clients.postgres;
 }
 
 function verifySqlResult(dialect, expectedObj, sqlObj) {
@@ -2373,27 +2369,6 @@
     );
   });
 
-<<<<<<< HEAD
-  it("raw group bys", function() {
-    testsql(qb().select('*').from('users').groupByRaw('id, email'), {
-      mysql: {
-        sql: 'select * from `users` group by id, email',
-        bindings: []
-      },
-      mssql: {
-        sql: 'select * from [users] group by id, email',
-        bindings: []
-      },
-      postgres: {
-        sql: 'select * from "users" group by id, email',
-        bindings: []
-      },
-      redshift: {
-        sql: 'select * from "users" group by id, email',
-        bindings: []
-      },
-    });
-=======
   it('raw group bys', function() {
     testsql(
       qb()
@@ -2419,7 +2394,6 @@
         },
       }
     );
->>>>>>> 5eb0c2f2
   });
 
   it('raw order bys with default direction', function() {
@@ -5383,23 +5357,6 @@
     );
   });
 
-<<<<<<< HEAD
-  it("should not update columns undefined values", function() {
-    testsql(qb().update({'email': 'foo', 'name': undefined}).table('users').where('id', '=', 1), {
-      mysql: {
-        sql: 'update `users` set `email` = ? where `id` = ?',
-        bindings: ['foo', 1]
-      },
-      postgres: {
-        sql: 'update "users" set "email" = ? where "id" = ?',
-        bindings: ['foo', 1]
-      },
-      redshift: {
-        sql: 'update "users" set "email" = ? where "id" = ?',
-        bindings: ['foo', 1]
-      },
-    });
-=======
   it('should not update columns undefined values', function() {
     testsql(
       qb()
@@ -5421,7 +5378,6 @@
         },
       }
     );
->>>>>>> 5eb0c2f2
   });
 
   it("should allow for 'null' updates", function() {
@@ -5876,43 +5832,6 @@
     );
   });
 
-<<<<<<< HEAD
-  it("insert get id", function() {
-    testsql(qb().from('users').insert({email: 'foo'}, 'id'), {
-      mysql: {
-        sql: 'insert into `users` (`email`) values (?)',
-        bindings: ['foo']
-      },
-      postgres: {
-        sql: 'insert into "users" ("email") values (?) returning "id"',
-        bindings: ['foo']
-      },
-      redshift: {
-        sql: 'insert into "users" ("email") values (?)',
-        bindings: ['foo']
-      },
-      oracle: {
-        sql: 'insert into "users" ("email") values (?) returning ROWID into ?',
-        bindings: function (bindings) {
-          expect(bindings.length).to.equal(2);
-          expect(bindings[0]).to.equal('foo');
-          expect(bindings[1].toString()).to.equal('[object ReturningHelper:id]');
-        }
-      },
-      mssql: {
-        sql: 'insert into [users] ([email]) output inserted.[id] values (?)',
-        bindings: ['foo']
-      },
-      oracledb: {
-        sql: 'insert into "users" ("email") values (?) returning "id" into ?',
-        bindings: function (bindings) {
-          expect(bindings.length).to.equal(2);
-          expect(bindings[0]).to.equal('foo');
-          expect(bindings[1].toString()).to.equal('[object ReturningHelper:id]');
-        }
-      },
-    });
-=======
   it('order by desc', function() {
     testsql(
       qb()
@@ -5925,7 +5844,6 @@
         pg: 'select * from "users" order by "email" desc',
       }
     );
->>>>>>> 5eb0c2f2
   });
 
   it('providing null or false as second parameter builds correctly', function() {
@@ -8224,22 +8142,30 @@
 
   describe('knex.cast()', function() {
     it('Generates correct SQL', function() {
-      testquery(qb().select([
-        client().castInt(ref('id')),
-        client().castBigInt(ref('id')),
-        client().castText(1),
-        client().castFloat('500'),
-        client().castDecimal(ref('Amount')),
-        client().castReal(ref('column')),
-        client().castBool(1),
-        client().castJson(ref('json_column')),
-      ]), {
-        postgres: 'select CAST("id" AS integer), CAST("id" AS bigint), CAST(1 AS text), CAST(\'500\' AS float), CAST("Amount" AS decimal), CAST("column" AS real), CAST(1 AS boolean), to_jsonb("json_column")',
-        mysql: 'select CAST(`id` AS integer), CAST(`id` AS bigint), CAST(1 AS text), CAST(\'500\' AS float), CAST(`Amount` AS decimal), CAST(`column` AS real), CAST(1 AS boolean), to_jsonb(`json_column`)',
-        mssql: 'select CAST([id] AS integer), CAST([id] AS bigint), CAST(1 AS text), CAST(\'500\' AS float), CAST([Amount] AS decimal), CAST([column] AS real), CAST(1 AS boolean), to_jsonb([json_column])',
-        redshift: 'select CAST("id" AS integer), CAST("id" AS bigint), CAST(1 AS text), CAST(\'500\' AS float), CAST("Amount" AS decimal), CAST("column" AS real), CAST(1 AS boolean), to_jsonb("json_column")',
-        oracle: 'select CAST("id" AS integer), CAST("id" AS bigint), CAST(1 AS text), CAST(\'500\' AS float), CAST("Amount" AS decimal), CAST("column" AS real), CAST(1 AS boolean), to_jsonb("json_column")',
-      });
+      testquery(
+        qb().select([
+          client().castInt(ref('id')),
+          client().castBigInt(ref('id')),
+          client().castText(1),
+          client().castFloat('500'),
+          client().castDecimal(ref('Amount')),
+          client().castReal(ref('column')),
+          client().castBool(1),
+          client().castJson(ref('json_column')),
+        ]),
+        {
+          postgres:
+            'select CAST("id" AS integer), CAST("id" AS bigint), CAST(1 AS text), CAST(\'500\' AS float), CAST("Amount" AS decimal), CAST("column" AS real), CAST(1 AS boolean), to_jsonb("json_column")',
+          mysql:
+            "select CAST(`id` AS integer), CAST(`id` AS bigint), CAST(1 AS text), CAST('500' AS float), CAST(`Amount` AS decimal), CAST(`column` AS real), CAST(1 AS boolean), to_jsonb(`json_column`)",
+          mssql:
+            "select CAST([id] AS integer), CAST([id] AS bigint), CAST(1 AS text), CAST('500' AS float), CAST([Amount] AS decimal), CAST([column] AS real), CAST(1 AS boolean), to_jsonb([json_column])",
+          redshift:
+            'select CAST("id" AS integer), CAST("id" AS bigint), CAST(1 AS text), CAST(\'500\' AS float), CAST("Amount" AS decimal), CAST("column" AS real), CAST(1 AS boolean), to_jsonb("json_column")',
+          oracle:
+            'select CAST("id" AS integer), CAST("id" AS bigint), CAST(1 AS text), CAST(\'500\' AS float), CAST("Amount" AS decimal), CAST("column" AS real), CAST(1 AS boolean), to_jsonb("json_column")',
+        }
+      );
     });
   });
 });